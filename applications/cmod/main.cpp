#include <memory>

#include <pangolin/pangolin.h>
#include <pangolin/gldraw.h>

#include <sophus/se3.hpp>

#include <calibu/calib/Calibrator.h>
#include <calibu/image/ImageProcessing.h>
#include <calibu/target/TargetGridDot.h>
#include <calibu/gl/Drawing.h>
#include <calibu/pose/Pnp.h>
#include <calibu/conics/ConicFinder.h>

#include <CVars/CVar.h>
#include <Mvlpp/Mvl.h>
#include "GetPot"

using namespace std;

const char* sUsage = 
"USAGE: cmod <options> <files>\n"
"\n"
"Command line tool for manipulating camera models (both MVL and calibu)\n"
"\n"
"Options:\n"
"    --combine,-c <files>  Combine list of .xml camera models <files> into \n"
"                          single cameras.xml rig file.  This will upgrade MVL\n"
"                          camera models to calibu models if necessary.\n"
"    --info,-i    <files>  Print out human readable information about \n"
"                          camera models listed in <files>.\n"
"    --upgrade-mvl-to-calibu,-u <files>\n"
"                          Upgrade listed MVL models to calibu modles.\n"
"\n";

////////////////////////////////////////////////////////////////////////////
/// Convert mvl model to calibu model.
calibu::CameraModelAndPose MvlToCalibu( const mvl::CameraModel& mvlcam )
{
<<<<<<< HEAD
    CameraModelAndPose CamAndPose;

    Eigen::Matrix3d K = mvlcam.K(); // doesn't always make sense

=======
    calibu::CameraModelAndPose CamAndPose;
>>>>>>> a341f1a5
    switch( mvlcam.Type() ){
        case MVL_CAMERA_LINEAR: 
            if( K(0,1) == 0 ){
                Eigen::Vector4d p; p << K(0,0), K(1,1), K(0,2), K(1,2);
                calibu::CameraModelT<calibu::Pinhole> cam( mvlcam.Width(), mvlcam.Height(), p );
                CamAndPose.camera = cam;
            }
            else{
                Eigen::Matrix<double,5,1> params;
                params << K(0,0), K(1,1), K(0,2), K(1,2), K(0,1);
                assert(0); // FIX ME
//                CamAndPose.camera = CameraModelT<Pinhole>(
//                        mvlcam.Width(), mvlcam.Height(), params);
            }
            break;
        case MVL_CAMERA_LUT:
                Eigen::Vector4d p; p << K(0,0), K(1,1), K(0,2), K(1,2);
                CameraModelT<Pinhole> cam( mvlcam.Width(), mvlcam.Height(), p );
                CamAndPose.camera = cam;
            break;
    }

    CamAndPose.camera.SetName( mvlcam.GetModel()->name );
    CamAndPose.camera.SetSerialNumber( mvlcam.GetModel()->serialno );
    CamAndPose.camera.SetIndex( mvlcam.GetModel()->index );
    CamAndPose.camera.SetVersion( calibu::CAMRERA_MODEL_VERSION );
    CamAndPose.camera.SetRDF( mvlcam.RDF() );
    CamAndPose.T_wc = Sophus::SE3d( mvlcam.GetPose() );

    return CamAndPose;
}

////////////////////////////////////////////////////////////////////////////
/// Backwards compatible camera model read function that automatically 
//  updates old MVL models to calibu models.
calibu::CameraModelAndPose ReadCameraModel( const std::string& sFile )
{
    // quick check if the file is an old MVL file:
    double pose[16]; 
    if( mvl_read_camera( sFile.c_str(), pose ) ){
        return MvlToCalibu( mvl::CameraModel(sFile) );
    }
    // else treat it as a normal calibu model
    return calibu::ReadXmlCameraModelAndPose( sFile );
}
      
////////////////////////////////////////////////////////////////////////////
/// Read the lookup table into sLut, with tags
bool ReadCameraModelLut( const std::string& sFile, std::string& sLut )
{
    double pose[16]; 
    mvl_camera_t* pCam = mvl_read_camera( sFile.c_str(), pose );
    if( !pCam || pCam->type != MVL_CAMERA_LUT ){
        return false;
    } 

    // get the lookup table element
    TiXmlDocument doc;
    sLut.clear();
    if( doc.LoadFile(sFile) ){
        TiXmlElement* pNode = doc.FirstChildElement("camera_model");
        pNode = pNode->FirstChildElement("lut");
        if( !pNode ){
            return false;
        }

        std::cout << "Converting lookup-tables...";

        std::string sRest = pNode->GetText(); 
        // every 6 terms insert a newline
        unsigned int cnt = 1, start = 0, end = 0;
        while( end < sRest.size() ){
            end = sRest.find_first_of(" ",start);
            std::string s = sRest.substr( start, end-start );
            sLut += sRest.substr( start, end-start );
            sLut += ( cnt++ % 6 == 0 ) ? "\n" : " ";
            start = end+1;
        }

        std::cout << "done\n";
    }
    sLut = std::string("    <lut>\n") + sLut + "\n    </lut>\n";

    return true;
}

////////////////////////////////////////////////////////////////////////////
/// Function to convert multiple cameras into a calibu camera rig file.
int MakeRig( int argc, char** argv ) 
{
    GetPot cl( argc, argv );
    cl.search(2, "-c", "--combine-cameras");

<<<<<<< HEAD
    CameraRig rig;
    std::string sLuts; // lookup tables, if present
=======
    calibu::CameraRig rig;
>>>>>>> a341f1a5
    for( string s = cl.next(""); !s.empty(); s = cl.next("") ){
        calibu::CameraModelAndPose cam = ReadCameraModel( s );
        if( cam.camera.IsInitialised() ){
            rig.Add( cam );
        }
        std::string sLut;
        if( ReadCameraModelLut( s, sLut )){ // did the model have a lut?
           sLuts += sLut;
        }
    }

    std::cout << "Wrote calibu camera rig to 'cameras.xml'\n";
    std::ofstream out( "cameras.xml" );
    // calibu::WriteXmlRig( out, rig, sLuts );
    out << AttribOpen(NODE_RIG) << std::endl;    
    for(const CameraModelAndPose& cop : rig.cameras) {
        WriteXmlCameraModelAndPose( out, cop, 4 );
    }
    out << sLuts; // empty if no looktables present
    out << AttribClose(NODE_RIG) << std::endl;

    return 0;
}

////////////////////////////////////////////////////////////////////////////
int UpgradeToCalibu( int argc, char** argv ) 
{
    GetPot cl( argc, argv );
    cl.search( 2, "--upgrade-mvl-to-calibu", "-u" );

    for( string s = cl.next(""); !s.empty(); s = cl.next("") ){
        calibu::CameraModelAndPose cam = ReadCameraModel( s );
        if( cam.camera.IsInitialised() ){
            std::ofstream out( std::string("calibu-")+s );

            std::string sLut;
            ReadCameraModelLut( s, sLut );

            calibu::WriteXmlCameraModelAndPoseWithLut( out, sLut, cam );
 
            std::cout << "Wrote calibu model 'calibu-" << s << "'\n";
        }
        else{
            std::cout << "\nWARNING: Failed to parse '" << s << "'\n";
        }
    }

    return 0;
}

////////////////////////////////////////////////////////////////////////////
/// Function to print info
int PrintInfo( int argc, char** argv ) 
{
    GetPot cl( argc, argv );
    cl.search(2, "--info", "-i");

    for( string s = cl.next(""); !s.empty(); s = cl.next("") ){
        calibu::CameraModelAndPose cam = ReadCameraModel( s );
        if( cam.camera.IsInitialised() ){
            std::cout << "\nFile '" << s << "': ";
            cam.camera.PrintInfo();
        }
        else{
            std::cout << "\nWARNING: Failed to parse '" << s << "'\n";
        }
    }
    std::cout << "\n";

    return 0;
}

////////////////////////////////////////////////////////////////////////////
int main( int argc, char** argv )
{
    GetPot cl( argc, argv );

    // user wants us to make a camera rig
    if( cl.search(2, "-c", "--combine-cameras") ){
        return MakeRig( argc, argv );
    }

    // user wants us to make a camera rig
    if( cl.search(2, "-u", "--upgrade-mvl-to-calibu") ){
        return UpgradeToCalibu( argc, argv );
    }

    // user wants camera model info
    if( cl.search(2, "-i", "--info") ){
        return PrintInfo( argc, argv );
    }

    puts( sUsage );

    return 0;
}
<|MERGE_RESOLUTION|>--- conflicted
+++ resolved
@@ -37,14 +37,9 @@
 /// Convert mvl model to calibu model.
 calibu::CameraModelAndPose MvlToCalibu( const mvl::CameraModel& mvlcam )
 {
-<<<<<<< HEAD
-    CameraModelAndPose CamAndPose;
-
     Eigen::Matrix3d K = mvlcam.K(); // doesn't always make sense
-
-=======
     calibu::CameraModelAndPose CamAndPose;
->>>>>>> a341f1a5
+
     switch( mvlcam.Type() ){
         case MVL_CAMERA_LINEAR: 
             if( K(0,1) == 0 ){
@@ -138,12 +133,9 @@
     GetPot cl( argc, argv );
     cl.search(2, "-c", "--combine-cameras");
 
-<<<<<<< HEAD
-    CameraRig rig;
     std::string sLuts; // lookup tables, if present
-=======
     calibu::CameraRig rig;
->>>>>>> a341f1a5
+
     for( string s = cl.next(""); !s.empty(); s = cl.next("") ){
         calibu::CameraModelAndPose cam = ReadCameraModel( s );
         if( cam.camera.IsInitialised() ){
