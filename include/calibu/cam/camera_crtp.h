/*
  This file is part of the Calibu Project.
  https://github.com/gwu-robotics/Calibu

  Copyright (C) 2013 George Washington University,
  Steven Lovegrove,
  Nima Keivan
  Gabe Sibley

  Licensed under the Apache License, Version 2.0 (the "License");
  you may not use this file except in compliance with the License.
  You may obtain a copy of the License at

  http://www.apache.org/licenses/LICENSE-2.0

  Unless required by applicable law or agreed to in writing, software
  distributed under the License is distributed on an "AS IS" BASIS,
  WITHOUT WARRANTIES OR CONDITIONS OF ANY KIND, either express or implied.
  See the License for the specific language governing permissions and
  limitations under the License.
*/
#pragma once
#include <Eigen/Eigen>
#include <sophus/se3.hpp>
<<<<<<< HEAD
namespace calibu
{
  template<typename Scalar> using Vec2t = Eigen::Matrix<Scalar, 2, 1>;
  template<typename Scalar> using Vec3t = Eigen::Matrix<Scalar, 3, 1>;
  template<typename Scalar> using VecXt =
    Eigen::Matrix<Scalar, Eigen::Dynamic, 1>;
  template<typename Scalar> using SE3t =
    Sophus::SE3Group<Scalar>;

  template<typename Scalar=double>
  class CameraInterface
  {
  public:
    virtual ~CameraInterface() {}
    virtual Vec3t<Scalar> Unproject(const Vec2t<Scalar>& pix) const = 0;
    virtual Vec2t<Scalar> Project(const Vec3t<Scalar>& ray) const = 0;
    virtual Eigen::Matrix<Scalar, 2, 3> dProject_dray(
        const Vec3t<Scalar>& ray) const = 0;
    virtual Vec2t<Scalar> Transfer3d(const SE3t<Scalar>& t_ba,
                                     const Vec3t<Scalar>& ray,
                                     const Scalar rho) const = 0;
    virtual Eigen::Matrix<Scalar, 2, 4> dTransfer3d_dray(
        const SE3t<Scalar>& t_ba,
        const Vec3t<Scalar>& ray,
        const Scalar rho) const = 0;

    virtual Eigen::Matrix<Scalar, 2, Eigen::Dynamic> dTransfer_dparams(
        const SE3t<Scalar>& t_ba,
        const Vec2t<Scalar>& pix,
        const Scalar rho) const = 0;

    virtual Scalar* GetParams() = 0;
    virtual void SetParams(Scalar* params_in) = 0;
    virtual uint32_t NumParams() const = 0;
    virtual const Eigen::Vector2i& ImageSize() const = 0;
  };

  // The Curiously Recurring Template Pattern (CRTP)
  template<class Derived, typename Scalar = double, bool kOwnsMem = true>
  class Camera : public CameraInterface<Scalar>
  {
  public:
    Camera(Scalar* params_in, const Eigen::Vector2i& image_size)
    {
      image_size_ = image_size;
      SetParams(params_in);
    }

    ~Camera()
    {
      if( kOwnsMem ){
        delete[] params_;
      }
    }

    Vec3t<Scalar> Unproject(const Vec2t<Scalar>& pix) const
    {
      Vec3t<Scalar> ray;
      static_cast<const Derived*>(this)->Unproject(pix.data(),
                                                   params_,
                                                   ray.data());
      return ray;
    }
=======

namespace calibu {
>>>>>>> 9d05b10c

template<typename Scalar> using Vec2t = Eigen::Matrix<Scalar, 2, 1>;
template<typename Scalar> using Vec3t = Eigen::Matrix<Scalar, 3, 1>;
template<typename Scalar> using VecXt =
    Eigen::Matrix<Scalar, Eigen::Dynamic, 1>;
template<typename Scalar> using SE3t = Sophus::SE3Group<Scalar>;

template<typename Scalar = double>
class CameraInterface {
 public:
  CameraInterface(const CameraInterface<Scalar>& other) :
      n_params_(other.n_params_), owns_memory_(other.owns_memory_) {
    CopyParams(other.params_);
  }

  virtual ~CameraInterface() {
    if (owns_memory_) {
      delete[] params_;
    }
<<<<<<< HEAD

    Eigen::Matrix<Scalar, 2, Eigen::Dynamic> dProject_dparams(
        const Vec3t<Scalar>& ray) const
    {
      Eigen::Matrix<Scalar, 2, Derived::kParamSize> j;
      static_cast<const Derived*>(this)->dProject_dparams(ray.data(), params_,
                                                       j.data());
      return j;
    }

    Eigen::Matrix<Scalar, 3, Eigen::Dynamic> dUnproject_dparams(
        const Vec2t<Scalar>& pix) const
    {
      Eigen::Matrix<Scalar, 3, Derived::kParamSize> j;
      static_cast<const Derived*>(this)->dUnproject_dparams(pix.data(), params_,
                                                       j.data());
      return j;
    }

    Vec2t<Scalar> Transfer3d(const SE3t<Scalar>& t_ba,
                             const Vec3t<Scalar>& ray,
                             const Scalar rho) const
    {
      const Vec3t<Scalar> ray_dehomogenized =
          t_ba.rotationMatrix() * ray + rho * t_ba.translation();
      return Project(ray_dehomogenized);
=======
  }

  /** Unproject an image location into world coordinates */
  virtual Vec3t<Scalar> Unproject(const Vec2t<Scalar>& pix) const = 0;

  /** Project a world point into an image location */
  virtual Vec2t<Scalar> Project(const Vec3t<Scalar>& ray) const = 0;

  /** Derivative of the Project along a ray */
  virtual Eigen::Matrix<Scalar, 2, 3> dProject_dray(
      const Vec3t<Scalar>& ray) const = 0;

  /**
   * Project a point into a camera located at t_ba.
   *
   * @param t_ba Location of camera to project into.
   * @param ray Homogeneous ray
   * @param rho Inverse depth of point
   * @returns A non-homegeneous pixel location in the second camera.
   */
  Vec2t<Scalar> Transfer3d(const SE3t<Scalar>& t_ba,
                           const Vec3t<Scalar>& ray,
                           const Scalar rho) const {
    const Vec3t<Scalar> ray_dehomogenized =
        t_ba.rotationMatrix() * ray + rho * t_ba.translation();
    return Project(ray_dehomogenized);
  }

  /**
   * The derivative of the projection from Transfer3d wrt the point
   * being transfered.
   */
  Eigen::Matrix<Scalar, 2, 4> dTransfer3d_dray(const SE3t<Scalar>& t_ba,
                                               const Vec3t<Scalar>& ray,
                                               const Scalar rho) const {
    const Eigen::Matrix<Scalar, 3, 3> rot_matrix = t_ba.rotationMatrix();
    const Vec3t<Scalar> ray_dehomogenized =
        rot_matrix * ray + rho * t_ba.translation();
    const Eigen::Matrix<Scalar, 2, 3> dproject_dray =
        dProject_dray(ray_dehomogenized);
    Eigen::Matrix<Scalar, 2, 4> dtransfer3d_dray;
    dtransfer3d_dray.template topLeftCorner<2, 3>() =
        dproject_dray * rot_matrix;
    dtransfer3d_dray.col(3) = dproject_dray * t_ba.translation();
    return dtransfer3d_dray;
  }

  Scalar* GetParams() {
    return params_;
  }

 protected:
  CameraInterface(Scalar* params_in, int n_params, bool owns_memory)
      : n_params_(n_params), owns_memory_(owns_memory) {
    CopyParams(params_in);
  }

  void CopyParams(Scalar* params) {
    if (owns_memory_) {
      params_ = new Scalar[n_params_];
      memcpy(params_, params, sizeof(Scalar) * n_params_);
    } else {
      params_ = params;
>>>>>>> 9d05b10c
    }
  }

  // All the camera parameters (fu, fv, u0, v0, ...distortion)
  Scalar* params_;

<<<<<<< HEAD
    Eigen::Matrix<Scalar, 2, Eigen::Dynamic> dTransfer_dparams(
        const SE3t<Scalar>& t_ba,
        const Vec2t<Scalar>& pix,
        const Scalar rho) const
    {
      const Vec3t<Scalar> ray = Unproject(pix);
      const Eigen::Matrix<Scalar, 3, 3> rot_matrix = t_ba.rotationMatrix();
      const Vec3t<Scalar> ray_dehomogenized =
          rot_matrix * ray + rho * t_ba.translation();
      const Eigen::Matrix<Scalar, 2, 3> dproject_dray =
          dProject_dray(ray_dehomogenized);
      const Eigen::Matrix<Scalar, 2, 3> dtransfer3d_dray =
          dproject_dray * rot_matrix;
      const Eigen::Matrix<Scalar, 3, Eigen::Dynamic> dray_dparams =
          dUnproject_dparams(pix);

      const Eigen::Matrix<Scalar, 2, Eigen::Dynamic> d_project_dparams =
          dProject_dparams(ray_dehomogenized);

      return d_project_dparams + dtransfer3d_dray * dray_dparams;
    }


    Scalar* GetParams() { return params_; }

    void SetParams(Scalar* params_in)
    {
      if (kOwnsMem) {
        params_ = new Scalar[Derived::kParamSize];
        memcpy(params_, params_in, sizeof(Scalar) * Derived::kParamSize);
      }
      else{
        params_ = params_in;
      }
    }

    uint32_t NumParams() const { return Derived::kParamSize; }

    const Eigen::Vector2i& ImageSize() const { return image_size_; }

  protected:
    Scalar* params_;
    Eigen::Vector2i image_size_;
  };
=======
  // Length of parameter array (including distortion parameters)
  int n_params_;

  // Is the parameter list memory managed by us or externally?
  bool owns_memory_;
};
>>>>>>> 9d05b10c

template<typename Scalar = double>
class Rig {
 public:
  void AddCamera(CameraInterface<Scalar>* cam, const SE3t<Scalar>& t_wc) {
    cameras_.push_back(cam);
    t_wc_.push_back(t_wc);
  }

<<<<<<< HEAD
    void Clear()
    {
      for (CameraInterface<Scalar>* ptr : cameras_) {
        delete ptr;
      }
      cameras_.clear();
      t_wc_.clear();
    }

    ~Rig()
    {
      Clear();
=======
  ~Rig() {
    for (CameraInterface<Scalar>* ptr : cameras_) {
      delete ptr;
>>>>>>> 9d05b10c
    }
  }

  std::vector<CameraInterface<Scalar>*> cameras_;
  std::vector<SE3t<Scalar>> t_wc_;
};
}  // namespace calibu<|MERGE_RESOLUTION|>--- conflicted
+++ resolved
@@ -22,75 +22,8 @@
 #pragma once
 #include <Eigen/Eigen>
 #include <sophus/se3.hpp>
-<<<<<<< HEAD
-namespace calibu
-{
-  template<typename Scalar> using Vec2t = Eigen::Matrix<Scalar, 2, 1>;
-  template<typename Scalar> using Vec3t = Eigen::Matrix<Scalar, 3, 1>;
-  template<typename Scalar> using VecXt =
-    Eigen::Matrix<Scalar, Eigen::Dynamic, 1>;
-  template<typename Scalar> using SE3t =
-    Sophus::SE3Group<Scalar>;
-
-  template<typename Scalar=double>
-  class CameraInterface
-  {
-  public:
-    virtual ~CameraInterface() {}
-    virtual Vec3t<Scalar> Unproject(const Vec2t<Scalar>& pix) const = 0;
-    virtual Vec2t<Scalar> Project(const Vec3t<Scalar>& ray) const = 0;
-    virtual Eigen::Matrix<Scalar, 2, 3> dProject_dray(
-        const Vec3t<Scalar>& ray) const = 0;
-    virtual Vec2t<Scalar> Transfer3d(const SE3t<Scalar>& t_ba,
-                                     const Vec3t<Scalar>& ray,
-                                     const Scalar rho) const = 0;
-    virtual Eigen::Matrix<Scalar, 2, 4> dTransfer3d_dray(
-        const SE3t<Scalar>& t_ba,
-        const Vec3t<Scalar>& ray,
-        const Scalar rho) const = 0;
-
-    virtual Eigen::Matrix<Scalar, 2, Eigen::Dynamic> dTransfer_dparams(
-        const SE3t<Scalar>& t_ba,
-        const Vec2t<Scalar>& pix,
-        const Scalar rho) const = 0;
-
-    virtual Scalar* GetParams() = 0;
-    virtual void SetParams(Scalar* params_in) = 0;
-    virtual uint32_t NumParams() const = 0;
-    virtual const Eigen::Vector2i& ImageSize() const = 0;
-  };
-
-  // The Curiously Recurring Template Pattern (CRTP)
-  template<class Derived, typename Scalar = double, bool kOwnsMem = true>
-  class Camera : public CameraInterface<Scalar>
-  {
-  public:
-    Camera(Scalar* params_in, const Eigen::Vector2i& image_size)
-    {
-      image_size_ = image_size;
-      SetParams(params_in);
-    }
-
-    ~Camera()
-    {
-      if( kOwnsMem ){
-        delete[] params_;
-      }
-    }
-
-    Vec3t<Scalar> Unproject(const Vec2t<Scalar>& pix) const
-    {
-      Vec3t<Scalar> ray;
-      static_cast<const Derived*>(this)->Unproject(pix.data(),
-                                                   params_,
-                                                   ray.data());
-      return ray;
-    }
-=======
 
 namespace calibu {
->>>>>>> 9d05b10c
-
 template<typename Scalar> using Vec2t = Eigen::Matrix<Scalar, 2, 1>;
 template<typename Scalar> using Vec3t = Eigen::Matrix<Scalar, 3, 1>;
 template<typename Scalar> using VecXt =
@@ -109,34 +42,6 @@
     if (owns_memory_) {
       delete[] params_;
     }
-<<<<<<< HEAD
-
-    Eigen::Matrix<Scalar, 2, Eigen::Dynamic> dProject_dparams(
-        const Vec3t<Scalar>& ray) const
-    {
-      Eigen::Matrix<Scalar, 2, Derived::kParamSize> j;
-      static_cast<const Derived*>(this)->dProject_dparams(ray.data(), params_,
-                                                       j.data());
-      return j;
-    }
-
-    Eigen::Matrix<Scalar, 3, Eigen::Dynamic> dUnproject_dparams(
-        const Vec2t<Scalar>& pix) const
-    {
-      Eigen::Matrix<Scalar, 3, Derived::kParamSize> j;
-      static_cast<const Derived*>(this)->dUnproject_dparams(pix.data(), params_,
-                                                       j.data());
-      return j;
-    }
-
-    Vec2t<Scalar> Transfer3d(const SE3t<Scalar>& t_ba,
-                             const Vec3t<Scalar>& ray,
-                             const Scalar rho) const
-    {
-      const Vec3t<Scalar> ray_dehomogenized =
-          t_ba.rotationMatrix() * ray + rho * t_ba.translation();
-      return Project(ray_dehomogenized);
-=======
   }
 
   /** Unproject an image location into world coordinates */
@@ -148,6 +53,12 @@
   /** Derivative of the Project along a ray */
   virtual Eigen::Matrix<Scalar, 2, 3> dProject_dray(
       const Vec3t<Scalar>& ray) const = 0;
+
+  virtual Eigen::Matrix<Scalar, 2, Eigen::Dynamic> dProject_dparams(
+      const Vec3t<Scalar>& ray) const = 0;
+
+  virtual Eigen::Matrix<Scalar, 3, Eigen::Dynamic> dUnproject_dparams(
+      const Vec2t<Scalar>& pix) const = 0;
 
   /**
    * Project a point into a camera located at t_ba.
@@ -184,13 +95,48 @@
     return dtransfer3d_dray;
   }
 
+  Eigen::Matrix<Scalar, 2, Eigen::Dynamic> dTransfer_dparams(
+      const SE3t<Scalar>& t_ba,
+      const Vec2t<Scalar>& pix,
+      const Scalar rho) const
+  {
+    const Vec3t<Scalar> ray = Unproject(pix);
+    const Eigen::Matrix<Scalar, 3, 3> rot_matrix = t_ba.rotationMatrix();
+    const Vec3t<Scalar> ray_dehomogenized =
+        rot_matrix * ray + rho * t_ba.translation();
+    const Eigen::Matrix<Scalar, 2, 3> dproject_dray =
+        dProject_dray(ray_dehomogenized);
+    const Eigen::Matrix<Scalar, 2, 3> dtransfer3d_dray =
+        dproject_dray * rot_matrix;
+    const Eigen::Matrix<Scalar, 3, Eigen::Dynamic> dray_dparams =
+        dUnproject_dparams(pix);
+
+    const Eigen::Matrix<Scalar, 2, Eigen::Dynamic> d_project_dparams =
+        dProject_dparams(ray_dehomogenized);
+
+    return d_project_dparams + dtransfer3d_dray * dray_dparams;
+  }
+
   Scalar* GetParams() {
     return params_;
   }
 
+  uint32_t NumParams() const
+  {
+    return n_params_;
+  }
+
+  const Eigen::Vector2i& ImageSize() const
+  {
+    return image_size_;
+  }
+
  protected:
-  CameraInterface(Scalar* params_in, int n_params, bool owns_memory)
+  CameraInterface(Scalar* params_in, int n_params,
+                  const Eigen::Vector2i& image_size,
+                  bool owns_memory)
       : n_params_(n_params), owns_memory_(owns_memory) {
+    image_size_ = image_size;
     CopyParams(params_in);
   }
 
@@ -200,66 +146,20 @@
       memcpy(params_, params, sizeof(Scalar) * n_params_);
     } else {
       params_ = params;
->>>>>>> 9d05b10c
     }
   }
 
   // All the camera parameters (fu, fv, u0, v0, ...distortion)
   Scalar* params_;
 
-<<<<<<< HEAD
-    Eigen::Matrix<Scalar, 2, Eigen::Dynamic> dTransfer_dparams(
-        const SE3t<Scalar>& t_ba,
-        const Vec2t<Scalar>& pix,
-        const Scalar rho) const
-    {
-      const Vec3t<Scalar> ray = Unproject(pix);
-      const Eigen::Matrix<Scalar, 3, 3> rot_matrix = t_ba.rotationMatrix();
-      const Vec3t<Scalar> ray_dehomogenized =
-          rot_matrix * ray + rho * t_ba.translation();
-      const Eigen::Matrix<Scalar, 2, 3> dproject_dray =
-          dProject_dray(ray_dehomogenized);
-      const Eigen::Matrix<Scalar, 2, 3> dtransfer3d_dray =
-          dproject_dray * rot_matrix;
-      const Eigen::Matrix<Scalar, 3, Eigen::Dynamic> dray_dparams =
-          dUnproject_dparams(pix);
-
-      const Eigen::Matrix<Scalar, 2, Eigen::Dynamic> d_project_dparams =
-          dProject_dparams(ray_dehomogenized);
-
-      return d_project_dparams + dtransfer3d_dray * dray_dparams;
-    }
-
-
-    Scalar* GetParams() { return params_; }
-
-    void SetParams(Scalar* params_in)
-    {
-      if (kOwnsMem) {
-        params_ = new Scalar[Derived::kParamSize];
-        memcpy(params_, params_in, sizeof(Scalar) * Derived::kParamSize);
-      }
-      else{
-        params_ = params_in;
-      }
-    }
-
-    uint32_t NumParams() const { return Derived::kParamSize; }
-
-    const Eigen::Vector2i& ImageSize() const { return image_size_; }
-
-  protected:
-    Scalar* params_;
-    Eigen::Vector2i image_size_;
-  };
-=======
   // Length of parameter array (including distortion parameters)
-  int n_params_;
+  uint32_t n_params_;
 
   // Is the parameter list memory managed by us or externally?
   bool owns_memory_;
+
+  Eigen::Vector2i image_size_;
 };
->>>>>>> 9d05b10c
 
 template<typename Scalar = double>
 class Rig {
@@ -269,25 +169,18 @@
     t_wc_.push_back(t_wc);
   }
 
-<<<<<<< HEAD
-    void Clear()
-    {
-      for (CameraInterface<Scalar>* ptr : cameras_) {
-        delete ptr;
-      }
-      cameras_.clear();
-      t_wc_.clear();
-    }
-
-    ~Rig()
-    {
-      Clear();
-=======
-  ~Rig() {
+  void Clear()
+  {
     for (CameraInterface<Scalar>* ptr : cameras_) {
       delete ptr;
->>>>>>> 9d05b10c
     }
+    cameras_.clear();
+    t_wc_.clear();
+  }
+
+  ~Rig()
+  {
+    Clear();
   }
 
   std::vector<CameraInterface<Scalar>*> cameras_;
